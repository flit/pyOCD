# pyOCD debugger
# Copyright (c) 2015,2018-2019 Arm Limited
# SPDX-License-Identifier: Apache-2.0
#
# Licensed under the Apache License, Version 2.0 (the "License");
# you may not use this file except in compliance with the License.
# You may obtain a copy of the License at
#
#     http://www.apache.org/licenses/LICENSE-2.0
#
# Unless required by applicable law or agreed to in writing, software
# distributed under the License is distributed on an "AS IS" BASIS,
# WITHOUT WARRANTIES OR CONDITIONS OF ANY KIND, either express or implied.
# See the License for the specific language governing permissions and
# limitations under the License.

import pytest
import six

from pyocd.utility.cmdline import (
    split_command_line,
    convert_vector_catch,
    VECTOR_CATCH_CHAR_MAP,
    convert_session_options,
    )
from pyocd.core.target import Target

class TestSplitCommandLine(object):
    def test_split(self):
        assert split_command_line('foo') == ['foo']
        assert split_command_line(['foo']) == ['foo']
        assert split_command_line('foo bar') == ['foo', 'bar']
        assert split_command_line(['foo bar']) == ['foo', 'bar']

    def test_split_strings(self):
        assert split_command_line('"foo"') == ['foo']
        assert split_command_line('"foo bar"') == ['foo bar']
        assert split_command_line(['"foo"']) == ['foo']
        assert split_command_line('a "b c" d') == ['a', "b c", 'd']
        assert split_command_line("'foo bar'") == ['foo bar']

    def test_split_whitespace(self):
        assert split_command_line('a b') == ['a', 'b']
        assert split_command_line('a\tb') == ['a', 'b']
        assert split_command_line('a\rb') == ['a', 'b']
        assert split_command_line('a\nb') == ['a', 'b']
        assert split_command_line('a   \tb') == ['a', 'b']

    @pytest.mark.parametrize(("input", "result"), [
        (r'\h\e\l\l\o', ['hello']),
        (r'"\"hello\""', ['"hello"']),
        ('x "a\\"b" y', ['x', 'a"b', 'y']),
        ('hello"there"', ['hello', 'there']),
        (r"'raw\string'", [r'raw\string']),
        ('"foo said \\"hi\\"" and \'C:\\baz\'', ['foo said "hi"', 'and', 'C:\\baz']),
        ("foo;bar", ["foo", ";", "bar"]),
        ])
    def test_em(self, input, result):
        assert split_command_line(input) == result

    # ;!@#$%^&*()+=[]{}|<>,?
    @pytest.mark.parametrize("sep",
        list(c for c in ';!@#$%^&*()+=[]{}|<>,?')
        )
    def test_word_separators(self, sep):
        assert split_command_line(f"foo{sep}bar") == ["foo", sep, "bar"]
        assert split_command_line(f"foo{sep} bar") == ["foo", sep, "bar"]
        assert split_command_line(f"foo {sep}bar") == ["foo", sep, "bar"]
        assert split_command_line(f"foo {sep} bar") == ["foo", sep, "bar"]

class TestConvertVectorCatch(object):
    def test_none_str(self):
        assert convert_vector_catch('none') == 0

    def test_all_str(self):
        assert convert_vector_catch('all') == Target.VectorCatch.ALL

    def test_none_b(self):
        assert convert_vector_catch(b'none') == 0

    def test_all_b(self):
        assert convert_vector_catch(b'all') == Target.VectorCatch.ALL

    @pytest.mark.parametrize(("vc", "msk"),
        list(VECTOR_CATCH_CHAR_MAP.items()))
    def test_vc_str(self, vc, msk):
        assert convert_vector_catch(vc) == msk

    @pytest.mark.parametrize(("vc", "msk"),
        [(six.b(x), y) for x,y in VECTOR_CATCH_CHAR_MAP.items()])
    def test_vc_b(self, vc, msk):
        assert convert_vector_catch(vc) == msk

class TestConvertSessionOptions(object):
    def test_empty(self):
        assert convert_session_options([]) == {}

    def test_unknown_option(self):
        assert convert_session_options(['dumkopf']) == {}

    def test_bool(self):
        assert convert_session_options(['auto_unlock']) == {'auto_unlock': True}
        assert convert_session_options(['no-auto_unlock']) == {'auto_unlock': False}
        assert convert_session_options(['auto_unlock=1']) == {'auto_unlock': True}
        assert convert_session_options(['auto_unlock=true']) == {'auto_unlock': True}
        assert convert_session_options(['auto_unlock=yes']) == {'auto_unlock': True}
        assert convert_session_options(['auto_unlock=on']) == {'auto_unlock': True}
        assert convert_session_options(['auto_unlock=0']) == {'auto_unlock': False}
        assert convert_session_options(['auto_unlock=false']) == {'auto_unlock': False}
        assert convert_session_options(['auto_unlock=True']) == {'auto_unlock': True}
        assert convert_session_options(['auto_unlock=False']) == {'auto_unlock': False}
        assert convert_session_options(['auto_unlock=YES']) == {'auto_unlock': True}
        assert convert_session_options(['auto_unlock=oFF']) == {'auto_unlock': False}
        assert convert_session_options(['auto_unlock=anything-goes-here']) == {}
<<<<<<< HEAD
    
=======

>>>>>>> bade0ae0
    def test_noncasesense(self):
        # Test separate paths for with and without a value.
        assert convert_session_options(['AUTO_Unlock']) == {'auto_unlock': True}
        assert convert_session_options(['AUTO_Unlock=0']) == {'auto_unlock': False}

    def test_int(self):
        # Non-bool with no value is ignored (and logged).
        assert convert_session_options(['frequency']) == {}
        # Invalid int value is ignored and logged
        assert convert_session_options(['frequency=abc']) == {}
        # Ignore with no- prefix
        assert convert_session_options(['no-frequency']) == {}
        # Valid int
        assert convert_session_options(['frequency=1000']) == {'frequency': 1000}
        # Valid hex int
        assert convert_session_options(['frequency=0x40']) == {'frequency': 64}

    def test_str(self):
        # Ignore with no value
        assert convert_session_options(['test_binary']) == {}
        # Ignore with no- prefix
        assert convert_session_options(['no-test_binary']) == {}
        # Valid
        assert convert_session_options(['test_binary=abc']) == {'test_binary': 'abc'}

<|MERGE_RESOLUTION|>--- conflicted
+++ resolved
@@ -112,11 +112,7 @@
         assert convert_session_options(['auto_unlock=YES']) == {'auto_unlock': True}
         assert convert_session_options(['auto_unlock=oFF']) == {'auto_unlock': False}
         assert convert_session_options(['auto_unlock=anything-goes-here']) == {}
-<<<<<<< HEAD
-    
-=======
 
->>>>>>> bade0ae0
     def test_noncasesense(self):
         # Test separate paths for with and without a value.
         assert convert_session_options(['AUTO_Unlock']) == {'auto_unlock': True}
