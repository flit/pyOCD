"""
 mbed CMSIS-DAP debugger
 Copyright (c) 2006-2015 ARM Limited

 Licensed under the Apache License, Version 2.0 (the "License");
 you may not use this file except in compliance with the License.
 You may obtain a copy of the License at

     http://www.apache.org/licenses/LICENSE-2.0

 Unless required by applicable law or agreed to in writing, software
 distributed under the License is distributed on an "AS IS" BASIS,
 WITHOUT WARRANTIES OR CONDITIONS OF ANY KIND, either express or implied.
 See the License for the specific language governing permissions and
 limitations under the License.
"""

from ..core.target import Target
from pyOCD.pyDAPAccess import DAPAccess
<<<<<<< HEAD
from ..utility.conversion import hexToByteList, hexEncode, hexDecode, hex8leToU32le
=======
from ..utility.cmdline import convert_vector_catch
from ..utility.conversion import hexToByteList, hexEncode, hexDecode
>>>>>>> fe5e1b0c
from gdb_socket import GDBSocket
from gdb_websocket import GDBWebSocket
from syscall import GDBSyscallIOHandler
from ..debug import semihost
from ..debug.cache import MemoryAccessError
from .context_facade import GDBDebugContextFacade
from .symbols import GDBSymbolProvider
from ..rtos import RTOS
import signals
import logging, threading, socket
from struct import unpack
from time import sleep, time
import sys
import traceback
import Queue
from xml.etree.ElementTree import (Element, SubElement, tostring)

CTRL_C = '\x03'

# Logging options. Set to True to enable.
LOG_MEM = False # Log memory accesses.
LOG_ACK = False # Log ack or nak.
LOG_PACKETS = False # Log all packets sent and received.

def checksum(data):
    return "%02x" % (sum([ord(c) for c in data]) % 256)

## @brief Exception used to signal the GDB server connection closed.
class ConnectionClosedException(Exception):
    pass

## @brief Packet I/O thread.
#
# This class is a thread used by the GDBServer class to perform all RSP packet I/O. It
# handles verifying checksums, acking, and receiving Ctrl-C interrupts. There is a queue
# for received packets. The interface to this queue is the receive() method. The send()
# method writes outgoing packets to the socket immediately.
class GDBServerPacketIOThread(threading.Thread):
    def __init__(self, abstract_socket):
        super(GDBServerPacketIOThread, self).__init__(name="gdb-packet-thread")
        self.log = logging.getLogger('gdbpacket.%d' % abstract_socket.port)
        self._abstract_socket = abstract_socket
        self._receive_queue = Queue.Queue()
        self._shutdown_event = threading.Event()
        self.interrupt_event = threading.Event()
        self.send_acks = True
        self._clear_send_acks = False
        self._buffer = ''
        self._expecting_ack = False
        self.drop_reply = False
        self._last_packet = ''
        self._closed = False
        self.setDaemon(True)
        self.start()

    def set_send_acks(self, ack):
        if ack:
            self.send_acks = True
        else:
            self._clear_send_acks = True

    def stop(self):
        self._shutdown_event.set()

    def send(self, packet):
        if self._closed or not packet:
            return
        if not self.drop_reply:
            self._last_packet = packet
            self._write_packet(packet)
        else:
            self.drop_reply = False
            self.log.debug("GDB dropped reply %s", packet)

    def receive(self, block=True):
        if self._closed:
            raise ConnectionClosedException()
        while True:
            try:
                # If block is false, we'll get an Empty exception immediately if there
                # are no packets in the queue. Same if block is true and it times out
                # waiting on an empty queue.
                return self._receive_queue.get(block, 0.1)
            except Queue.Empty:
                # Only exit the loop if block is false or connection closed.
                if not block:
                    return None
                if self._closed:
                    raise ConnectionClosedException()

    def run(self):
        self._abstract_socket.setTimeout(0.01)

        while not self._shutdown_event.is_set():
            try:
                data = self._abstract_socket.read()

                # Handle closed connection
                if len(data) == 0:
                    self.log.debug("GDB packet thread: other side closed connection")
                    self._closed = True
                    break

                if LOG_PACKETS:
                    self.log.debug('-->>>>>>>>>>>> GDB read %d bytes: %s', len(data), data)

                self._buffer += data
            except socket.error:
                pass

            if self._shutdown_event.is_set():
                break

            self._process_data()

        self.log.debug("GDB packet thread stopping")

    def _write_packet(self, packet):
        if LOG_PACKETS:
            self.log.debug('--<<<<<<<<<<<< GDB send %d bytes: %s', len(packet), packet)

        # Make sure the entire packet is sent.
        remaining = len(packet)
        while remaining:
            written = self._abstract_socket.write(packet)
            remaining -= written
            if remaining:
                packet = packet[written:]

        if self.send_acks:
            self._expecting_ack = True

    def _check_expected_ack(self):
        # Handle expected ack.
        c = self._buffer[0]
        if c in ('+', '-'):
            self._buffer = self._buffer[1:]
            if LOG_ACK:
                self.log.debug('got ack: %s', c)
            if c == '-':
                # Handle nack from gdb
                self._write_packet(self._last_packet)
                return

            # Handle disabling of acks.
            if self._clear_send_acks:
                self.send_acks = False
                self._clear_send_acks = False
        else:
            self.log.debug("GDB: expected n/ack but got '%s'", c)

    def _process_data(self):
        # Process all incoming data until there are no more complete packets.
        while len(self._buffer):
            if self._expecting_ack:
                self._expecting_ack = False
                self._check_expected_ack()

            # Check for a ctrl-c.
            if len(self._buffer) and self._buffer[0] == CTRL_C:
                self.interrupt_event.set()
                self._buffer = self._buffer[1:]

            try:
                # Look for complete packet and extract from buffer.
                pkt_begin = self._buffer.index("$")
                pkt_end = self._buffer.index("#") + 2
                if pkt_begin >= 0 and pkt_end < len(self._buffer):
                    pkt = self._buffer[pkt_begin:pkt_end + 1]
                    self._buffer = self._buffer[pkt_end + 1:]
                    self._handling_incoming_packet(pkt)
                else:
                    break
            except ValueError:
                # No complete packet received yet.
                break

    def _handling_incoming_packet(self, packet):
        # Compute checksum
        data, cksum = packet[1:].split('#')
        computedCksum = checksum(data)
        goodPacket = (computedCksum.lower() == cksum.lower())

        if self.send_acks:
            ack = '+' if goodPacket else '-'
            self._abstract_socket.write(ack)
            if LOG_ACK:
                self.log.debug(ack)

        if goodPacket:
            self._receive_queue.put(packet)

class GDBServer(threading.Thread):
    """
    This class start a GDB server listening a gdb connection on a specific port.
    It implements the RSP (Remote Serial Protocol).
    """
    def __init__(self, board, port_urlWSS, options={}, core=None):
        threading.Thread.__init__(self)
        self.board = board
        if core is None:
            self.core = 0
            self.target = board.target
        else:
            self.core = core
            self.target = board.target.cores[core]
        self.log = logging.getLogger('gdbserver')
        self.flash = board.flash
        self.abstract_socket = None
        self.wss_server = None
        self.port = 0
        if isinstance(port_urlWSS, str) == True:
            self.wss_server = port_urlWSS
        else:
            self.port = port_urlWSS
<<<<<<< HEAD
        self.break_at_hardfault = bool(options.get('break_at_hardfault', True))
        self.break_on_reset = options.get('break_on_reset', False)
        self.vector_catch = options.get('vector_catch', 'h')
        mask = ((Target.CATCH_HARD_FAULT if ('h' in self.vector_catch or self.break_at_hardfault) else 0) \
                | (Target.CATCH_BUS_FAULT if 'b' in self.vector_catch else 0) \
                | (Target.CATCH_MEM_FAULT if 'm' in self.vector_catch else 0) \
                | (Target.CATCH_INTERRUPT_ERR if 'i' in self.vector_catch else 0) \
                | (Target.CATCH_STATE_ERR if 's' in self.vector_catch else 0) \
                | (Target.CATCH_CHECK_ERR if 'c' in self.vector_catch else 0) \
                | (Target.CATCH_COPROCESSOR_ERR if 'p' in self.vector_catch else 0) \
                | (Target.CATCH_CORE_RESET if ('r' in self.vector_catch or self.break_on_reset) else 0) \
                | (Target.CATCH_ALL if 'a' in self.vector_catch else 0))
        self.target.setVectorCatch(mask)
=======
        self.vector_catch = options.get('vector_catch', Target.CATCH_HARD_FAULT)
        self.board.target.setVectorCatch(self.vector_catch)
>>>>>>> fe5e1b0c
        self.step_into_interrupt = options.get('step_into_interrupt', False)
        self.persist = options.get('persist', False)
        self.soft_bkpt_as_hard = options.get('soft_bkpt_as_hard', False)
        self.chip_erase = options.get('chip_erase', None)
        self.hide_programming_progress = options.get('hide_programming_progress', False)
        self.fast_program = options.get('fast_program', False)
        self.enable_semihosting = options.get('enable_semihosting', False)
        self.telnet_port = options.get('telnet_port', 4444)
        self.semihost_use_syscalls = options.get('semihost_use_syscalls', False)
        self.server_listening_callback = options.get('server_listening_callback', None)
        self.serve_local_only = options.get('serve_local_only', True)
        self.packet_size = 2048
        self.packet_io = None
        self.gdb_features = []
        self.non_stop = False
        self.is_target_running = (self.target.getState() == Target.TARGET_RUNNING)
        self.flashBuilder = None
        self.lock = threading.Lock()
        self.shutdown_event = threading.Event()
        self.detach_event = threading.Event()
        if core is None:
            self.target_context = self.board.target.getTargetContext()
        else:
            self.target_context = self.board.target.getTargetContext(core=core)
        self.target_facade = GDBDebugContextFacade(self.target_context)
        self.thread_provider = None
        self.did_init_thread_providers = False
        self.current_thread_id = 0
        if self.wss_server == None:
            self.abstract_socket = GDBSocket(self.port, self.packet_size)
            if self.serve_local_only:
                self.abstract_socket.host = 'localhost'
        else:
            self.abstract_socket = GDBWebSocket(self.wss_server)

        # Init semihosting and telnet console.
        if self.semihost_use_syscalls:
            semihost_io_handler = GDBSyscallIOHandler(self)
        else:
            # Use internal IO handler.
            semihost_io_handler = semihost.InternalSemihostIOHandler()
        self.telnet_console = semihost.TelnetSemihostIOHandler(self.telnet_port, self.serve_local_only)
        self.semihost = semihost.SemihostAgent(self.target_context, io_handler=semihost_io_handler, console=self.telnet_console)

        # Command handler table.
        self.COMMANDS = {
                '?' : (self.stopReasonQuery, 0),        # Stop reason query.
                'C' : (self.resume, 1),                 # Continue (at addr)
                'c' : (self.resume, 1),                 # Continue with signal.
                'D' : (self.detach, 1),                 # Detach.
                'g' : (self.getRegisters, 0),           # Read general registers.
                'G' : (self.setRegisters, 2),           # Write general registers.
                'H' : (self.setThread, 2),              # Set thread for subsequent operations.
                'k' : (self.kill, 0),                   # Kill.
                'm' : (self.getMemory, 2),              # Read memory.
                'M' : (self.writeMemoryHex, 2),         # Write memory (hex).
                'p' : (self.readRegister, 2),           # Read register.
                'P' : (self.writeRegister, 2),          # Write register.
                'q' : (self.handleQuery, 2),            # General query.
                'Q' : (self.handleGeneralSet, 2),       # General set.
                's' : (self.step, 1),                   # Single step.
                'S' : (self.step, 1),                   # Step with signal.
                'T' : (self.isThreadAlive, 1),          # Thread liveness query.
                'v' : (self.vCommand, 2),               # v command.
                'X' : (self.writeMemory, 2),            # Write memory (binary).
                'z' : (self.breakpoint, 1),             # Insert breakpoint/watchpoint.
                'Z' : (self.breakpoint, 1),             # Remove breakpoint/watchpoint.
            }

        # Commands that kill the connection to gdb.
        self.DETACH_COMMANDS = ('D', 'k')

        self.setDaemon(True)
        self.start()

    def restart(self):
        if self.isAlive():
            self.detach_event.set()

    def stop(self):
        if self.isAlive():
            self.shutdown_event.set()
            while self.isAlive():
                pass
            self.log.info("GDB server thread killed")
        self.board.uninit()

    def setBoard(self, board, stop=True):
        self.lock.acquire()
        if stop:
            self.restart()
        self.board = board
        self.target = board.target
        self.flash = board.flash
        self.lock.release()
        return

    def _cleanup(self):
        self.log.debug("GDB server cleaning up")
        if self.packet_io:
            self.packet_io.stop()
            self.packet_io = None
        if self.semihost:
            self.semihost.cleanup()
            self.semihost = None
        if self.telnet_console:
            self.telnet_console.stop()
            self.telnet_console = None

    def _cleanup_for_next_connection(self):
        self.non_stop = False
        self.thread_provider = None
        self.did_init_thread_providers = False
        self.current_thread_id = 0

    def run(self):
        self.log.info('GDB server started at port:%d', self.port)

        while True:
            try:
                self.detach_event.clear()

                # Inform callback that the server is running.
                if self.server_listening_callback:
                    self.server_listening_callback(self)

                while not self.shutdown_event.isSet() and not self.detach_event.isSet():
                    connected = self.abstract_socket.connect()
                    if connected != None:
                        self.packet_io = GDBServerPacketIOThread(self.abstract_socket)
                        break

                if self.shutdown_event.isSet():
                    self._cleanup()
                    return

                if self.detach_event.isSet():
                    continue

                self.log.info("One client connected!")
                self._run_connection()

            except Exception as e:
                self.log.error("Unexpected exception: %s", e)
                traceback.print_exc()

    def _run_connection(self):
        while True:
            try:
                if self.shutdown_event.isSet():
                    self._cleanup()
                    return

                if self.detach_event.isSet():
                    break

                if self.packet_io.interrupt_event.isSet():
                    if self.non_stop:
                        self.target.halt()
                        self.is_target_running = False
                        self.sendStopNotification()
                    else:
                        self.log.error("Got unexpected ctrl-c, ignoring")
                    self.packet_io.interrupt_event.clear()

                if self.non_stop and self.is_target_running:
                    try:
                        if self.target.getState() == Target.TARGET_HALTED:
                            self.log.debug("state halted")
                            self.is_target_running = False
                            self.sendStopNotification()
                    except Exception as e:
                        self.log.error("Unexpected exception: %s", e)
                        traceback.print_exc()

                # read command
                try:
                    packet = self.packet_io.receive(block=not self.non_stop)
                except ConnectionClosedException:
                    break

                if self.shutdown_event.isSet():
                    self._cleanup()
                    return

                if self.detach_event.isSet():
                    break

                if self.non_stop and packet is None:
                    sleep(0.1)
                    continue

                self.lock.acquire()

                if len(packet) != 0:
                    # decode and prepare resp
                    resp, detach = self.handleMsg(packet)

                    if resp is not None:
                        # send resp
                        self.packet_io.send(resp)

                    if detach:
                        self.abstract_socket.close()
                        self.packet_io.stop()
                        self.packet_io = None
                        self.lock.release()
                        if self.persist:
                            self._cleanup_for_next_connection()
                            break
                        else:
                            self.shutdown_event.set()
                            return

                self.lock.release()

            except Exception as e:
                self.log.error("Unexpected exception: %s", e)
                traceback.print_exc()

    def handleMsg(self, msg):
        try:
            assert msg[0] == '$', "invalid first char of message (!= $"

            try:
                handler, msgStart = self.COMMANDS[msg[1]]
                if msgStart == 0:
                    reply = handler()
                else:
                    reply = handler(msg[msgStart:])
                detach = 1 if msg[1] in self.DETACH_COMMANDS else 0
                return reply, detach
            except (KeyError, IndexError):
                self.log.error("Unknown RSP packet: %s", msg)
                return self.createRSPPacket(""), 0

        except Exception as e:
            self.log.error("Unhandled exception in handleMsg: %s", e)
            traceback.print_exc()
            return self.createRSPPacket("E01"), 0

    def detach(self, data):
        self.log.info("Client detached")
        resp = "OK"
        return self.createRSPPacket(resp)

    def kill(self):
        self.log.debug("GDB kill")
        # Keep target halted and leave vector catches if in persistent mode.
        if not self.persist:
            self.board.target.setVectorCatch(Target.CATCH_NONE)
            self.board.target.resume()
        return self.createRSPPacket("")

    def breakpoint(self, data):
        # handle breakpoint/watchpoint commands
        split = data.split('#')[0].split(',')
        addr = int(split[1], 16)
        self.log.debug("GDB breakpoint %s%d @ %x" % (data[0], int(data[1]), addr))

        # handle software breakpoint Z0/z0
        if data[1] == '0' and not self.soft_bkpt_as_hard:
            if data[0] == 'Z':
                if not self.target.setBreakpoint(addr, Target.BREAKPOINT_SW):
                    return self.createRSPPacket('E01') #EPERM
            else:
                self.target.removeBreakpoint(addr)
            return self.createRSPPacket("OK")

        # handle hardware breakpoint Z1/z1
        if data[1] == '1' or (self.soft_bkpt_as_hard and data[1] == '0'):
            if data[0] == 'Z':
                if self.target.setBreakpoint(addr, Target.BREAKPOINT_HW) == False:
                    return self.createRSPPacket('E01') #EPERM
            else:
                self.target.removeBreakpoint(addr)
            return self.createRSPPacket("OK")

        # handle hardware watchpoint Z2/z2/Z3/z3/Z4/z4
        if data[1] == '2':
            # Write-only watch
            watchpoint_type = Target.WATCHPOINT_WRITE
        elif data[1] == '3':
            # Read-only watch
            watchpoint_type = Target.WATCHPOINT_READ
        elif data[1] == '4':
            # Read-Write watch
            watchpoint_type = Target.WATCHPOINT_READ_WRITE
        else:
            return self.createRSPPacket('E01') #EPERM

        size = int(split[2], 16)
        if data[0] == 'Z':
            if self.target.setWatchpoint(addr, size, watchpoint_type) == False:
                return self.createRSPPacket('E01') #EPERM
        else:
            self.target.removeWatchpoint(addr, size, watchpoint_type)
        return self.createRSPPacket("OK")

    def setThread(self, data):
        if not self.is_threading_enabled():
            return self.createRSPPacket('OK')

        self.log.debug("setThread:%s", data)
        op = data[0]
        thread_id = int(data[1:-3], 16)
        if not (thread_id in (0, -1) or self.thread_provider.is_valid_thread_id(thread_id)):
            return self.createRSPPacket('E01')

        if op == 'c':
            pass
        elif op == 'g':
            if thread_id == -1:
                self.target_facade.set_context(self.target_context)
            else:
                if thread_id == 0:
                    thread = self.thread_provider.current_thread
                    thread_id = thread.unique_id
                else:
                    thread = self.thread_provider.get_thread(thread_id)
                self.target_facade.set_context(thread.context)
        else:
            return self.createRSPPacket('E01')

        self.current_thread_id = thread_id
        return self.createRSPPacket('OK')

    def isThreadAlive(self, data):
        threadId = int(data[1:-3], 16)

        if self.is_threading_enabled():
            isAlive = self.thread_provider.is_valid_thread_id(threadId)
        else:
            isAlive = (threadId == 1)

        if isAlive:
            return self.createRSPPacket('OK')
        else:
            self.validateDebugContext()
            return self.createRSPPacket('E00')

    def validateDebugContext(self):
        if self.is_threading_enabled():
            currentThread = self.thread_provider.current_thread
            if self.current_thread_id != currentThread.unique_id:
                self.target_facade.set_context(currentThread.context)
                self.current_thread_id = currentThread.unique_id
        else:
            if self.current_thread_id != 1:
                self.log.debug("Current thread %x is no longer valid, switching context to target", self.current_thread_id)
                self.target_facade.set_context(self.target_context)
                self.current_thread_id = 1

    def stopReasonQuery(self):
        # In non-stop mode, if no threads are stopped we need to reply with OK.
        if self.non_stop and self.is_target_running:
            return self.createRSPPacket("OK")

        return self.createRSPPacket(self.getTResponse())

    def _get_resume_step_addr(self, data):
        if data is None:
            return None
        data = data.split('#')[0]
        if ';' not in data:
            return None
        # c[;addr]
        if data[0] in ('c', 's'):
            addr = int(data[2:], base=16)
        # Csig[;addr]
        elif data[0] in ('C', 'S'):
            addr = int(data[1:].split(';')[1], base=16)
        return addr

    def resume(self, data):
        addr = self._get_resume_step_addr(data)
        self.target.resume()
        self.log.debug("target resumed")

        val = ''

        while True:
            if self.shutdown_event.isSet():
                self.packet_io.interrupt_event.clear()
                return self.createRSPPacket(val)

            # Wait for a ctrl-c to be received.
            if self.packet_io.interrupt_event.wait(0.01):
                self.log.debug("receive CTRL-C")
                self.packet_io.interrupt_event.clear()
                self.target.halt()
                val = self.getTResponse(forceSignal=signals.SIGINT)
                break

            try:
                if self.target.getState() == Target.TARGET_HALTED:
                    # Handle semihosting
                    if self.enable_semihosting:
                        was_semihost = self.semihost.check_and_handle_semihost_request()

                        if was_semihost:
                            self.target.resume()
                            continue

                    pc = self.target_context.readCoreRegister('pc')
                    self.log.debug("state halted; pc=0x%08x", pc)
                    val = self.getTResponse()
                    break
            except Exception as e:
                try:
                    self.target.halt()
                except:
                    pass
                traceback.print_exc()
                self.log.debug('Target is unavailable temporarily.')
                val = 'S%02x' % self.target_facade.getSignalValue()
                break

        return self.createRSPPacket(val)

    def step(self, data):
        addr = self._get_resume_step_addr(data)
        self.log.debug("GDB step: %s", data)
        self.target.step(not self.step_into_interrupt)
        return self.createRSPPacket(self.getTResponse())

    def halt(self):
        self.target.halt()
        return self.createRSPPacket(self.getTResponse())

    def sendStopNotification(self, forceSignal=None):
        data = self.getTResponse(forceSignal=forceSignal)
        packet = '%Stop:' + data + '#' + checksum(data)
        self.packet_io.send(packet)

    def vCommand(self, data):
        cmd = data.split('#')[0]

        # Flash command.
        if cmd.startswith('Flash'):
            return self.flashOp(data)

        # vCont capabilities query.
        elif 'Cont?' == cmd:
            return self.createRSPPacket("vCont;c;C;s;S;t")

        # vCont, thread action command.
        elif cmd.startswith('Cont'):
            return self.vCont(cmd)

        # vStopped, part of thread stop state notification sequence.
        elif 'Stopped' in cmd:
            # Because we only support one thread for now, we can just reply OK to vStopped.
            return self.createRSPPacket("OK")

        return self.createRSPPacket("")

    # Example: $vCont;s:1;c#c1
    def vCont(self, cmd):
        ops = cmd.split(';')[1:] # split and remove 'Cont' from list
        if not ops:
            return self.createRSPPacket("OK")

        if self.is_threading_enabled():
            thread_actions = {}
            threads = self.thread_provider.get_threads()
            for k in threads:
                thread_actions[k.unique_id] = None
            currentThread = self.thread_provider.get_current_thread_id()
        else:
            thread_actions = { 1 : None } # our only thread
            currentThread = 1
        default_action = None

        for op in ops:
            args = op.split(':')
            action = args[0]
            if len(args) > 1:
                thread_id = int(args[1], 16)
                if thread_id == -1 or thread_id == 0:
                    thread_id = currentThread
                thread_actions[thread_id] = action
            else:
                default_action = action

        self.log.debug("thread_actions=%s; default_action=%s", repr(thread_actions), default_action)

        # Only the current thread is supported at the moment.
        if thread_actions[currentThread] is None:
            if default_action is None:
                return self.createRSPPacket('E01')
            thread_actions[currentThread] = default_action

        if thread_actions[currentThread][0] in ('c', 'C'):
            if self.non_stop:
                self.target.resume()
                self.is_target_running = True
                return self.createRSPPacket("OK")
            else:
                return self.resume(None)
        elif thread_actions[currentThread][0] in ('s', 'S'):
            if self.non_stop:
                self.target.step(not self.step_into_interrupt)
                self.packet_io.send(self.createRSPPacket("OK"))
                self.sendStopNotification()
                return None
            else:
                return self.step(None)
        elif thread_actions[currentThread] == 't':
            # Must ignore t command in all-stop mode.
            if not self.non_stop:
                return self.createRSPPacket("")
            self.packet_io.send(self.createRSPPacket("OK"))
            self.target.halt()
            self.is_target_running = False
            self.sendStopNotification(forceSignal=0)
        else:
            self.log.error("Unsupported vCont action '%s'" % thread_actions[1])

    def flashOp(self, data):
        ops = data.split(':')[0]
        self.log.debug("flash op: %s", ops)

        if ops == 'FlashErase':
            return self.createRSPPacket("OK")

        elif ops == 'FlashWrite':
            write_addr = int(data.split(':')[1], 16)
            self.log.debug("flash write addr: 0x%x", write_addr)
            # search for second ':' (beginning of data encoded in the message)
            second_colon = 0
            idx_begin = 0
            while second_colon != 2:
                if data[idx_begin] == ':':
                    second_colon += 1
                idx_begin += 1

            # Get flash builder if there isn't one already
            if self.flashBuilder == None:
                self.flashBuilder = self.flash.getFlashBuilder()

            # Add data to flash builder
            self.flashBuilder.addData(write_addr, self.unescape(data[idx_begin:len(data) - 3]))


            return self.createRSPPacket("OK")

        # we need to flash everything
        elif 'FlashDone' in ops :

            def print_progress(progress):
                # Reset state on 0.0
                if progress == 0.0:
                    print_progress.done = False

                # print progress bar
                if not print_progress.done:
                    sys.stdout.write('\r')
                    i = int(progress * 20.0)
                    sys.stdout.write("[%-20s] %3d%%" % ('=' * i, round(progress * 100)))
                    sys.stdout.flush()

                # Finish on 1.0
                if progress >= 1.0:
                    if not print_progress.done:
                        print_progress.done = True
                        sys.stdout.write("\r\n")
                        sys.stdout.flush()

            if self.hide_programming_progress:
                progress_cb = None
            else:
                 progress_cb = print_progress

            self.flashBuilder.program(chip_erase=self.chip_erase, progress_cb=progress_cb, fast_verify=self.fast_program)

            # Set flash builder to None so that on the next flash command a new
            # object is used.
            self.flashBuilder = None

            return self.createRSPPacket("OK")

        return None

    def unescape(self, data):
        data_idx = 0

        # unpack the data into binary array
        str_unpack = str(len(data)) + 'B'
        data = unpack(str_unpack, data)
        data = list(data)

        # check for escaped characters
        while data_idx < len(data):
            if data[data_idx] == 0x7d:
                data.pop(data_idx)
                data[data_idx] = data[data_idx] ^ 0x20
            data_idx += 1

        return data

    def escape(self, data):
        result = ''
        for c in data:
            if c in '#$}*':
                result += '}' + chr(ord(c) ^ 0x20)
            else:
                result += c
        return result

    def getMemory(self, data):
        split = data.split(',')
        addr = int(split[0], 16)
        length = split[1].split('#')[0]
        length = int(length, 16)

        if LOG_MEM:
            self.log.debug("GDB getMem: addr=%x len=%x", addr, length)

        try:
            val = ''
            mem = self.target_context.readBlockMemoryUnaligned8(addr, length)
            # Flush so an exception is thrown now if invalid memory was accesses
            self.target_context.flush()
            for x in mem:
                if x >= 0x10:
                    val += hex(x)[2:4]
                else:
                    val += '0' + hex(x)[2:3]
        except DAPAccess.TransferError:
            self.log.debug("getMemory failed at 0x%x" % addr)
            val = 'E01' #EPERM
        except MemoryAccessError as e:
            logging.debug("getMemory failed at 0x%x: %s", addr, str(e))
            val = 'E01' #EPERM
        return self.createRSPPacket(val)

    def writeMemoryHex(self, data):
        split = data.split(',')
        addr = int(split[0], 16)

        split = split[1].split(':')
        length = int(split[0], 16)

        split = split[1].split('#')
        data = hexToByteList(split[0])

        if LOG_MEM:
            self.log.debug("GDB writeMemHex: addr=%x len=%x", addr, length)

        try:
            if length > 0:
                self.target_context.writeBlockMemoryUnaligned8(addr, data)
                # Flush so an exception is thrown now if invalid memory was accessed
                self.target_context.flush()
            resp = "OK"
        except DAPAccess.TransferError:
            self.log.debug("writeMemory failed at 0x%x" % addr)
            resp = 'E01' #EPERM
        except MemoryAccessError as e:
            logging.debug("getMemory failed at 0x%x: %s", addr, str(e))
            val = 'E01' #EPERM

        return self.createRSPPacket(resp)

    def writeMemory(self, data):
        split = data.split(',')
        addr = int(split[0], 16)
        length = int(split[1].split(':')[0], 16)

        if LOG_MEM:
            self.log.debug("GDB writeMem: addr=%x len=%x", addr, length)

        idx_begin = 0
        for i in range(len(data)):
            if data[i] == ':':
                idx_begin += 1
                break
            idx_begin += 1

        data = data[idx_begin:len(data) - 3]
        data = self.unescape(data)

        try:
            if length > 0:
                self.target_context.writeBlockMemoryUnaligned8(addr, data)
                # Flush so an exception is thrown now if invalid memory was accessed
                self.target_context.flush()
            resp = "OK"
        except DAPAccess.TransferError:
            self.log.debug("writeMemory failed at 0x%x" % addr)
            resp = 'E01' #EPERM
        except MemoryAccessError as e:
            logging.debug("getMemory failed at 0x%x: %s", addr, str(e))
            val = 'E01' #EPERM

        return self.createRSPPacket(resp)

    def readRegister(self, which):
        return self.createRSPPacket(self.target_facade.gdbGetRegister(which))

    def writeRegister(self, data):
        reg = int(data.split('=')[0], 16)
        val = data.split('=')[1].split('#')[0]
        self.target_facade.setRegister(reg, val)
        return self.createRSPPacket("OK")

    def getRegisters(self):
        return self.createRSPPacket(self.target_facade.getRegisterContext())

    def setRegisters(self, data):
        self.target_facade.setRegisterContext(data)
        return self.createRSPPacket("OK")

    def handleQuery(self, msg):
        query = msg.split(':')
        self.log.debug('GDB received query: %s', query)

        if query is None:
            self.log.error('GDB received query packet malformed')
            return None

        if query[0] == 'Supported':
            # Save features sent by gdb.
            self.gdb_features = query[1].split(';')

            # Build our list of features.
            features = ['qXfer:features:read+', 'QStartNoAckMode+', 'qXfer:threads:read+', 'QNonStop+']
            features.append('PacketSize=' + hex(self.packet_size)[2:])
            if self.target_facade.getMemoryMapXML() is not None:
                features.append('qXfer:memory-map:read+')
            resp = ';'.join(features)
            return self.createRSPPacket(resp)

        elif query[0] == 'Xfer':

            if query[1] == 'features' and query[2] == 'read' and \
               query[3] == 'target.xml':
                data = query[4].split(',')
                resp = self.handleQueryXML('read_feature', int(data[0], 16), int(data[1].split('#')[0], 16))
                return self.createRSPPacket(resp)

            elif query[1] == 'memory-map' and query[2] == 'read':
                data = query[4].split(',')
                resp = self.handleQueryXML('memory_map', int(data[0], 16), int(data[1].split('#')[0], 16))
                return self.createRSPPacket(resp)

            elif query[1] == 'threads' and query[2] == 'read':
                data = query[4].split(',')
                resp = self.handleQueryXML('threads', int(data[0], 16), int(data[1].split('#')[0], 16))
                return self.createRSPPacket(resp)

            else:
                self.log.debug("Unsupported qXfer request: %s:%s:%s:%s", query[1], query[2], query[3], query[4])
                return None

        elif query[0].startswith('C'):
            if not self.is_threading_enabled():
                return self.createRSPPacket("QC1")
            else:
                self.validateDebugContext()
                return self.createRSPPacket("QC%x" % self.current_thread_id)

        elif query[0].find('Attached') != -1:
            return self.createRSPPacket("1")

        elif query[0].find('TStatus') != -1:
            return self.createRSPPacket("")

        elif query[0].find('Tf') != -1:
            return self.createRSPPacket("")

        elif 'Offsets' in query[0]:
            resp = "Text=0;Data=0;Bss=0"
            return self.createRSPPacket(resp)

        elif 'Symbol' in query[0]:
            if self.did_init_thread_providers:
                return self.createRSPPacket("OK")
            return self.initThreadProviders()

        elif query[0].startswith('Rcmd,'):
            cmd = hexDecode(query[0][5:].split('#')[0])
            return self.handleRemoteCommand(cmd)

        else:
            return self.createRSPPacket("")

    def initThreadProviders(self):
        symbol_provider = GDBSymbolProvider(self)

        for rtosName, rtosClass in RTOS.iteritems():
            try:
                self.log.info("Attempting to load %s", rtosName)
                rtos = rtosClass(self.target)
                if rtos.init(symbol_provider):
                    self.log.info("%s loaded successfully", rtosName)
                    self.thread_provider = rtos
                    break
            except RuntimeError as e:
                self.log.error("Error during symbol lookup: " + str(e))
                traceback.print_exc()

        self.did_init_thread_providers = True

        # Done with symbol processing.
        return self.createRSPPacket("OK")

    def getSymbol(self, name):
        # Send the symbol request.
        request = self.createRSPPacket('qSymbol:' + hexEncode(name))
        self.packet_io.send(request)

        # Read a packet.
        packet = self.packet_io.receive()

        # Parse symbol value reply packet.
        packet = packet[1:-3]
        if not packet.startswith('qSymbol:'):
            raise RuntimeError("Got unexpected response from gdb when asking for symbol value")
        packet = packet[8:]
        symValue, symName = packet.split(':')

        symName = hexDecode(symName)
        if symName != name:
            raise RuntimeError("Symbol value reply from gdb has unexpected symbol name")
        if symValue:
            symValue = hex8leToU32le(symValue)
        else:
            return None
        return symValue

    # TODO rewrite the remote command handler
    def handleRemoteCommand(self, cmd):
        self.log.debug('Remote command: %s', cmd)

        safecmd = {
            'init'  : ['Init reset sequence', 0x1],
            'reset' : ['Reset and halt the target', 0x2],
            'halt'  : ['Halt target', 0x4],
            # 'resume': ['Resume target', 0x8],
            'help'  : ['Display this help', 0x80],
        }

        cmdList = cmd.split()
        resp = 'OK'
        if cmd == 'help':
            resp = ''.join(['%s\t%s\n' % (k, v[0]) for k, v in safecmd.items()])
            resp = hexEncode(resp)
        elif cmd.startswith('arm semihosting'):
            self.enable_semihosting = 'enable' in cmd
<<<<<<< HEAD
            self.log.info("Semihosting %s", ('enabled' if self.enable_semihosting else 'disabled'))
=======
            logging.info("Semihosting %s", ('enabled' if self.enable_semihosting else 'disabled'))
        elif cmdList[0] == 'set':
            if len(cmdList) < 3:
                resp = hexEncode("Error: invalid set command")
            elif cmdList[1] == 'vector-catch':
                try:
                    self.board.target.setVectorCatch(convert_vector_catch(cmdList[2]))
                except ValueError as e:
                    resp = hexEncode("Error: " + str(e))
            elif cmdList[1] == 'step-into-interrupt':
                self.step_into_interrupt = (cmdList[2].lower() in ("true", "on", "yes", "1"))
            else:
                resp = hexEncode("Error: invalid set option")
>>>>>>> fe5e1b0c
        else:
            resultMask = 0x00
            if cmdList[0] == 'help':
                # a 'help' is only valid as the first cmd, and only
                # gives info on the second cmd if it is valid
                resultMask |= 0x80
                del cmdList[0]

            for cmd_sub in cmdList:
                if cmd_sub not in safecmd:
                    self.log.warning("Invalid mon command '%s'", cmd_sub)
                    resp = 'Invalid Command: "%s"\n' % cmd_sub
                    resp = hexEncode(resp)
                    return self.createRSPPacket(resp)
                elif resultMask == 0x80:
                    # if the first command was a 'help', we only need
                    # to return info about the first cmd after it
                    resp = hexEncode(safecmd[cmd_sub][0]+'\n')
                    return self.createRSPPacket(resp)
                resultMask |= safecmd[cmd_sub][1]

            # Run cmds in proper order
            if resultMask & 0x1:
                self.target.init()
            if (resultMask & 0x6) == 0x6:
                if self.core == 0:
                    self.target.resetStopOnReset()
                else:
                    self.log.debug("Ignoring reset request for core #%d", self.core)
            elif resultMask & 0x2:
                # on 'reset' still do a reset halt
                if self.core == 0:
                    self.target.resetStopOnReset()
                else:
                    self.log.debug("Ignoring reset request for core #%d", self.core)
                # self.target.reset()
            elif resultMask & 0x4:
                self.target.halt()
            # if resultMask & 0x8:
            #     self.target.resume()

        return self.createRSPPacket(resp)

    def handleGeneralSet(self, msg):
        feature = msg.split('#')[0]
        self.log.debug("GDB general set: %s", feature)

        if feature == 'StartNoAckMode':
            # Disable acks after the reply and ack.
            self.packet_io.set_send_acks(False)
            return self.createRSPPacket("OK")

        elif feature.startswith('NonStop'):
            enable = feature.split(':')[1]
            self.non_stop = (enable == '1')
            return self.createRSPPacket("OK")

        else:
            return self.createRSPPacket("")

    def handleQueryXML(self, query, offset, size):
        self.log.debug('GDB query %s: offset: %s, size: %s', query, offset, size)
        xml = ''
        if query == 'memory_map':
            xml = self.target_facade.getMemoryMapXML()
        elif query == 'read_feature':
            xml = self.target.getTargetXML()
        elif query == 'threads':
            xml = self.getThreadsXML()
        else:
            raise RuntimeError("Invalid XML query (%s)" % query)

        size_xml = len(xml)

        prefix = 'm'

        if offset > size_xml:
            self.log.error('GDB: xml offset > size for %s!', query)
            return

        if size > (self.packet_size - 4):
            size = self.packet_size - 4

        nbBytesAvailable = size_xml - offset

        if size > nbBytesAvailable:
            prefix = 'l'
            size = nbBytesAvailable

        resp = prefix + self.escape(xml[offset:offset + size])

        return resp


    def createRSPPacket(self, data):
        resp = '$' + data + '#' + checksum(data)
        return resp

    def syscall(self, op):
        self.log.debug("GDB server syscall: %s", op)
        request = self.createRSPPacket('F' + op)
        self.packet_io.send(request)

        while not self.packet_io.interrupt_event.is_set():
            # Read a packet.
            packet = self.packet_io.receive(False)
            if packet is None:
                sleep(0.1)
                continue

            # Check for file I/O response.
            if packet[0] == '$' and packet[1] == 'F':
                self.log.debug("Syscall: got syscall response " + packet)
                args = packet[2:packet.index('#')].split(',')
                result = int(args[0], base=16)
                errno = int(args[1], base=16) if len(args) > 1 else 0
                ctrl_c = args[2] if len(args) > 2 else ''
                if ctrl_c == 'C':
                    self.packet_io.interrupt_event.set()
                    self.packet_io.drop_reply = True
                return result, errno

            # decode and prepare resp
            resp, detach = self.handleMsg(packet)

            if resp is not None:
                # send resp
                self.packet_io.send(resp)

            if detach:
                self.detach_event.set()
                self.log.warning("GDB server received detach request while waiting for file I/O completion")
                break

        return -1, 0

    def getTResponse(self, forceSignal=None):
        self.validateDebugContext()
        response = self.target_facade.getTResponse(forceSignal)

        # Append thread and core
        if not self.is_threading_enabled():
            response += "thread:1;core:0;"
        else:
            if self.current_thread_id in (-1, 0, 1):
                response += "thread:%x;core:0;" % self.thread_provider.current_thread.unique_id
            else:
                response += "thread:%x;core:0;" % self.current_thread_id
        self.log.debug("Tresponse=%s", response)
        return response

    def getThreadsXML(self):
        root = Element('threads')

        if not self.is_threading_enabled():
            t = SubElement(root, 'thread', id="1", core=str(self.core))
            if self.is_target_in_reset():
                t.text = "Reset"
            else:
                t.text = "Thread mode"
        else:
            threads = self.thread_provider.get_threads()
            for thread in threads:
                hexId = "%x" % thread.unique_id
                t = SubElement(root, 'thread', id=hexId, core="0")

                desc = thread.description
                if desc:
                    desc = thread.name + "; " + desc
                else:
                    desc = thread.name
                t.text = desc

        return '<?xml version="1.0"?><!DOCTYPE feature SYSTEM "threads.dtd">' + tostring(root)

    def is_threading_enabled(self):
        return (self.thread_provider is not None) and self.thread_provider.is_enabled \
            and (self.thread_provider.current_thread is not None)

    def is_target_in_reset(self):
        return self.target.getState() == Target.TARGET_RESET
<|MERGE_RESOLUTION|>--- conflicted
+++ resolved
@@ -17,12 +17,8 @@
 
 from ..core.target import Target
 from pyOCD.pyDAPAccess import DAPAccess
-<<<<<<< HEAD
+from ..utility.cmdline import convert_vector_catch
 from ..utility.conversion import hexToByteList, hexEncode, hexDecode, hex8leToU32le
-=======
-from ..utility.cmdline import convert_vector_catch
-from ..utility.conversion import hexToByteList, hexEncode, hexDecode
->>>>>>> fe5e1b0c
 from gdb_socket import GDBSocket
 from gdb_websocket import GDBWebSocket
 from syscall import GDBSyscallIOHandler
@@ -238,24 +234,8 @@
             self.wss_server = port_urlWSS
         else:
             self.port = port_urlWSS
-<<<<<<< HEAD
-        self.break_at_hardfault = bool(options.get('break_at_hardfault', True))
-        self.break_on_reset = options.get('break_on_reset', False)
-        self.vector_catch = options.get('vector_catch', 'h')
-        mask = ((Target.CATCH_HARD_FAULT if ('h' in self.vector_catch or self.break_at_hardfault) else 0) \
-                | (Target.CATCH_BUS_FAULT if 'b' in self.vector_catch else 0) \
-                | (Target.CATCH_MEM_FAULT if 'm' in self.vector_catch else 0) \
-                | (Target.CATCH_INTERRUPT_ERR if 'i' in self.vector_catch else 0) \
-                | (Target.CATCH_STATE_ERR if 's' in self.vector_catch else 0) \
-                | (Target.CATCH_CHECK_ERR if 'c' in self.vector_catch else 0) \
-                | (Target.CATCH_COPROCESSOR_ERR if 'p' in self.vector_catch else 0) \
-                | (Target.CATCH_CORE_RESET if ('r' in self.vector_catch or self.break_on_reset) else 0) \
-                | (Target.CATCH_ALL if 'a' in self.vector_catch else 0))
-        self.target.setVectorCatch(mask)
-=======
         self.vector_catch = options.get('vector_catch', Target.CATCH_HARD_FAULT)
-        self.board.target.setVectorCatch(self.vector_catch)
->>>>>>> fe5e1b0c
+        self.target.setVectorCatch(self.vector_catch)
         self.step_into_interrupt = options.get('step_into_interrupt', False)
         self.persist = options.get('persist', False)
         self.soft_bkpt_as_hard = options.get('soft_bkpt_as_hard', False)
@@ -1107,23 +1087,19 @@
             resp = hexEncode(resp)
         elif cmd.startswith('arm semihosting'):
             self.enable_semihosting = 'enable' in cmd
-<<<<<<< HEAD
             self.log.info("Semihosting %s", ('enabled' if self.enable_semihosting else 'disabled'))
-=======
-            logging.info("Semihosting %s", ('enabled' if self.enable_semihosting else 'disabled'))
         elif cmdList[0] == 'set':
             if len(cmdList) < 3:
                 resp = hexEncode("Error: invalid set command")
             elif cmdList[1] == 'vector-catch':
                 try:
-                    self.board.target.setVectorCatch(convert_vector_catch(cmdList[2]))
+                    self.target.setVectorCatch(convert_vector_catch(cmdList[2]))
                 except ValueError as e:
                     resp = hexEncode("Error: " + str(e))
             elif cmdList[1] == 'step-into-interrupt':
                 self.step_into_interrupt = (cmdList[2].lower() in ("true", "on", "yes", "1"))
             else:
                 resp = hexEncode("Error: invalid set option")
->>>>>>> fe5e1b0c
         else:
             resultMask = 0x00
             if cmdList[0] == 'help':
