--- conflicted
+++ resolved
@@ -485,11 +485,9 @@
 
         self.dp.flush()
 
-<<<<<<< HEAD
         self._run_token += 1
-=======
+
         self.notify(Notification(event=Target.EVENT_POST_RUN, source=self, data=Target.RUN_TYPE_STEP))
->>>>>>> 96be04cc
 
     def clearDebugCauseBits(self):
         self.writeMemory(CortexM.DFSR, CortexM.DFSR_DWTTRAP | CortexM.DFSR_BKPT | CortexM.DFSR_HALTED)
@@ -600,11 +598,8 @@
         if self.getState() != Target.TARGET_HALTED:
             logging.debug('cannot resume: target not halted')
             return
-<<<<<<< HEAD
+        self.notify(Notification(event=Target.EVENT_PRE_RUN, source=self, data=Target.RUN_TYPE_RESUME))
         self._run_token += 1
-=======
-        self.notify(Notification(event=Target.EVENT_PRE_RUN, source=self, data=Target.RUN_TYPE_RESUME))
->>>>>>> 96be04cc
         self.clearDebugCauseBits()
         self.writeMemory(CortexM.DHCSR, CortexM.DBGKEY | CortexM.C_DEBUGEN)
         self.dp.flush()
