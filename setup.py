"""
 mbed CMSIS-DAP debugger
 Copyright (c) 2012-2015 ARM Limited

 Licensed under the Apache License, Version 2.0 (the "License");
 you may not use this file except in compliance with the License.
 You may obtain a copy of the License at

     http://www.apache.org/licenses/LICENSE-2.0

 Unless required by applicable law or agreed to in writing, software
 distributed under the License is distributed on an "AS IS" BASIS,
 WITHOUT WARRANTIES OR CONDITIONS OF ANY KIND, either express or implied.
 See the License for the specific language governing permissions and
 limitations under the License.
"""

from setuptools import setup, find_packages
import sys

<<<<<<< HEAD
install_requires = ['intelhex', 'six', 'enum34', 'future', 'websocket-client']
=======
install_requires = ['intelhex', 'six', 'enum34', 'cmsis-svd']
>>>>>>> c6b3dc46
if sys.platform.startswith('linux'):
    install_requires.extend([
        'pyusb>=1.0.0b2',
    ])
elif sys.platform.startswith('win'):
    install_requires.extend([
        'pywinusb>=0.4.0',
    ])
elif sys.platform.startswith('darwin'):
    install_requires.extend([
        'hidapi',
    ])

setup(
    name="pyOCD",
    use_scm_version={
        'local_scheme': 'dirty-tag',
        'write_to': 'pyOCD/_version.py'
    },
    setup_requires=['setuptools_scm!=1.5.3,!=1.5.4'],
    description="CMSIS-DAP debugger for Python",
    long_description=open('README.rst', 'Ur').read(),
    author="Martin Kojtal, Russ Butler",
    author_email="martin.kojtal@arm.com, russ.butler@arm.com",
    url='https://github.com/mbedmicro/pyOCD',
    license="Apache 2.0",
    install_requires=install_requires,
    classifiers=[
        "Development Status :: 4 - Beta",
        "License :: OSI Approved :: Apache Software License",
        "Programming Language :: Python",
    ],
    extras_require={
        'dissassembler': ['capstone']
    },
    entry_points={
        'console_scripts': [
            'pyocd-gdbserver = pyOCD.tools.gdb_server:main',
            'pyocd-flashtool = pyOCD.tools.flash_tool:main',
            'pyocd-tool = pyOCD.tools.pyocd:main',
        ],
    },
    use_2to3=True,
    packages=find_packages(),
    include_package_data=True,  # include files from MANIFEST.in
)<|MERGE_RESOLUTION|>--- conflicted
+++ resolved
@@ -18,11 +18,7 @@
 from setuptools import setup, find_packages
 import sys
 
-<<<<<<< HEAD
-install_requires = ['intelhex', 'six', 'enum34', 'future', 'websocket-client']
-=======
-install_requires = ['intelhex', 'six', 'enum34', 'cmsis-svd']
->>>>>>> c6b3dc46
+install_requires = ['intelhex', 'six', 'enum34', 'cmsis-svd', 'future', 'websocket-client']
 if sys.platform.startswith('linux'):
     install_requires.extend([
         'pyusb>=1.0.0b2',
